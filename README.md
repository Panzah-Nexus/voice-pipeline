# Voice Pipeline

<<<<<<< HEAD
This repository contains a basic framework for building a voice AI pipeline with
[Pipecat](https://github.com/spidercat/piepecat) and compatible Docker images.
The goal is to develop and test the pipeline on cloud compute (e.g. Cerebrium)
and then run the same code locally on an NVIDIA A10 GPU with minimal changes.
=======
This repository contains a basic framework for building a voice AI pipeline with [Pipecat](https://github.com/spidercat/piepecat) and compatible docker images. The goal is to develop and test the pipeline on cloud compute (e.g. Cerebrium) and then run the same code locally on an NVIDIA A10 GPU with minimal changes.
>>>>>>> 38063a7b

## Features

- **Dockerized Environment**: Scripts for building and running Docker containers that include the necessary dependencies.
- **Streaming via WebSockets**: Simple client/server example for routing microphone audio to the remote inference machine and returning synthesized speech back to local speakers.
- **Pipecat Integration**: Skeleton code for setting up Pipecat with the smallest available Ultravox model from Hugging Face.
- **TTS Service**: Example local service using [ultravox](https://github.com/rhasspy/ultravox) weights.

For full design details see [docs/pipeline_design.md](docs/pipeline_design.md).
<<<<<<< HEAD
See [docs/ultravox_setup.md](docs/ultravox_setup.md) for instructions on running
the Ultravox services.
=======
>>>>>>> 38063a7b

## Quick Start

```bash
# Build the docker image
cd docker && docker build -t voice-pipeline .

# Run the container (replace device mapping if using GPU)
docker run --gpus all -p 8000:8000 -it voice-pipeline
```

## Directory Structure

- `src/` – Python modules for the pipeline
- `docker/` – Dockerfile and configuration scripts
- `docs/` – Additional documentation

## Requirements

- Docker 20.10+
- Python 3.10+
- PyTorch with CUDA (for GPU)
<<<<<<< HEAD
- [Pipecat-AI](https://pypi.org/project/pipecat-ai/) with the `ultravox` extra
  installed (see Dockerfile)
- [Ultravox](https://github.com/rhasspy/ultravox) models from Hugging Face
  (you'll need a `HUGGING_FACE_TOKEN` environment variable)
=======
- [Pipecat](https://pypi.org/project/pipecat/) (installed in the container)
- [Ultravox](https://github.com/rhasspy/ultravox) models from Hugging Face
>>>>>>> 38063a7b

## Usage

1. Record your microphone audio using `websocket_client.py`.
<<<<<<< HEAD
2. Audio is sent to `pipecat_pipeline.py` running remotely inside the Docker
   container (e.g. on Cerebrium).
3. The pipeline runs STT via `UltravoxSTTService`, your chosen language model,
   and a TTS engine.
=======
2. Audio is sent to `pipecat_pipeline.py` running remotely inside the Docker container.
3. The pipeline runs STT, LM, and TTS to produce speech audio.
>>>>>>> 38063a7b
4. The audio is streamed back to your machine and played through your speakers.

## Notes

<<<<<<< HEAD
This repository only includes minimal skeleton code and documentation. You will
need to fill in the details for STT, LM, and TTS models. When testing on
Cerebrium (or another cloud GPU), run the Docker container and expose the
websocket port. The local `websocket_client.py` connects to that port to send
microphone audio and play back responses.
=======
This repository only includes minimal skeleton code and documentation. You will need to fill in the details for STT, LM, and TTS models, along with configuration for running remotely. See the docs for suggested next steps.
>>>>>>> 38063a7b
<|MERGE_RESOLUTION|>--- conflicted
+++ resolved
@@ -1,13 +1,11 @@
 # Voice Pipeline
 
-<<<<<<< HEAD
+
 This repository contains a basic framework for building a voice AI pipeline with
 [Pipecat](https://github.com/spidercat/piepecat) and compatible Docker images.
 The goal is to develop and test the pipeline on cloud compute (e.g. Cerebrium)
 and then run the same code locally on an NVIDIA A10 GPU with minimal changes.
-=======
-This repository contains a basic framework for building a voice AI pipeline with [Pipecat](https://github.com/spidercat/piepecat) and compatible docker images. The goal is to develop and test the pipeline on cloud compute (e.g. Cerebrium) and then run the same code locally on an NVIDIA A10 GPU with minimal changes.
->>>>>>> 38063a7b
+
 
 ## Features
 
@@ -17,11 +15,9 @@
 - **TTS Service**: Example local service using [ultravox](https://github.com/rhasspy/ultravox) weights.
 
 For full design details see [docs/pipeline_design.md](docs/pipeline_design.md).
-<<<<<<< HEAD
 See [docs/ultravox_setup.md](docs/ultravox_setup.md) for instructions on running
 the Ultravox services.
-=======
->>>>>>> 38063a7b
+
 
 ## Quick Start
 
@@ -44,38 +40,29 @@
 - Docker 20.10+
 - Python 3.10+
 - PyTorch with CUDA (for GPU)
-<<<<<<< HEAD
+
 - [Pipecat-AI](https://pypi.org/project/pipecat-ai/) with the `ultravox` extra
   installed (see Dockerfile)
 - [Ultravox](https://github.com/rhasspy/ultravox) models from Hugging Face
   (you'll need a `HUGGING_FACE_TOKEN` environment variable)
-=======
-- [Pipecat](https://pypi.org/project/pipecat/) (installed in the container)
-- [Ultravox](https://github.com/rhasspy/ultravox) models from Hugging Face
->>>>>>> 38063a7b
+
 
 ## Usage
 
 1. Record your microphone audio using `websocket_client.py`.
-<<<<<<< HEAD
+
 2. Audio is sent to `pipecat_pipeline.py` running remotely inside the Docker
    container (e.g. on Cerebrium).
 3. The pipeline runs STT via `UltravoxSTTService`, your chosen language model,
    and a TTS engine.
-=======
-2. Audio is sent to `pipecat_pipeline.py` running remotely inside the Docker container.
-3. The pipeline runs STT, LM, and TTS to produce speech audio.
->>>>>>> 38063a7b
+
 4. The audio is streamed back to your machine and played through your speakers.
 
 ## Notes
 
-<<<<<<< HEAD
+
 This repository only includes minimal skeleton code and documentation. You will
 need to fill in the details for STT, LM, and TTS models. When testing on
 Cerebrium (or another cloud GPU), run the Docker container and expose the
 websocket port. The local `websocket_client.py` connects to that port to send
 microphone audio and play back responses.
-=======
-This repository only includes minimal skeleton code and documentation. You will need to fill in the details for STT, LM, and TTS models, along with configuration for running remotely. See the docs for suggested next steps.
->>>>>>> 38063a7b
